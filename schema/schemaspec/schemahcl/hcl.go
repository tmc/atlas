--- conflicted
+++ resolved
@@ -43,11 +43,7 @@
 	Evaluator interface {
 		Eval([]byte, interface{}, map[string]string) error
 	}
-<<<<<<< HEAD
-	// EvalFunc is the function type that is implemented by the Eval method of the Evaluator interface.
-=======
 	// EvalFunc is an adapter that allows the use of an ordinary function as an Evaluator.
->>>>>>> bbe01959
 	EvalFunc func([]byte, interface{}, map[string]string) error
 )
 
